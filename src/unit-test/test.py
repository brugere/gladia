--- conflicted
+++ resolved
@@ -69,12 +69,6 @@
         data = json.dumps(data)
 
     files_for_request = {key: open(value[1], "rb") for key, value in files.items()}
-
-
-    print('url, path, header:')
-    print(url, path, header)
-    print('params, data, files:')
-    print(params, data, files_for_request)
 
 
     response = type("", (), {})()
@@ -380,19 +374,7 @@
     "--specific_models",
     type=str,
     default="",
-<<<<<<< HEAD
-   help="CSV separated list of specific models to test. Format is model1,model2. A model is not tested if there are specific endpoints and if the model is not in it",
-=======
-    help="CSV separated list of specific models to test. Format is model1,model2. A model is not tested if there are specific endpoints and if the model is not in it",
->>>>>>> 7598eb9c
-)
-@click.option(
-    "-d",
-    "--default_models",
-    type=bool,
-    is_flag=True,
-    default=False,
-    help="if default_model, only defaults models will be used, except if specific_models are selected too",
+    help="CSV separated list of specific models to test format is model1,model2",
 )
 @click.option(
     "-c",
@@ -614,39 +596,13 @@
                 after_endpoint_continue = True
 
             if after_endpoint_continue:
-<<<<<<< HEAD
-                 perform_test(
-=======
-                perform_test(
->>>>>>> 7598eb9c
-                    details, 
-                    url, 
-                    header, 
-                    path, 
-                    skip_when_failed, 
-                    max_retry, 
-                    specific_models,
-                    default_models
-                )
+                perform_test(details, url, header, path, skip_when_failed, max_retry)
             else:
                 print(f"|  |__ {status_skipped}  <Skipped>")
                 print(f"|")
                 nb_test_skipped += 1
         else:
-<<<<<<< HEAD
-           perform_test(
-=======
-            perform_test(
->>>>>>> 7598eb9c
-                details, 
-                url, 
-                header, 
-                path, 
-                skip_when_failed, 
-                max_retry, 
-                specific_models,
-                default_models
-            )
+            perform_test(details, url, header, path, skip_when_failed, max_retry)
 
     if test_final_status == ExitStatus_success:
         str_final_status = "Success"
