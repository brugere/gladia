--- conflicted
+++ resolved
@@ -1,13 +1,8 @@
-<<<<<<< HEAD
+import os
+from pathlib import Path
+
+import yaml
 from gladia_api_utils.OvhObjectStorageHelper import OVHFileManager
-=======
->>>>>>> db7788c9
-import os
-import pathlib
-from pathlib import Path
-
-import yaml
-from gladia_api_utils.OvhObjectStorageHelper import OVH_file_manager
 
 dir_ignore = ["__pycache__"]
 root_path = os.getcwd()
@@ -221,7 +216,7 @@
     """
     task_name = endpoint.split("/")[3]
     task_models_folder = endpoint.replace(task_name, f"{task_name}-models")
-    source_folder = pathlib.Path(__file__).parent.parent.parent.absolute()
+    source_folder = Path(__file__).parent.parent.parent.absolute()
     path_to_metadata = f"{source_folder}/apis{task_models_folder}{model}"
     metadata_file_name = ".model_metadata.yaml"
     metadata_file_path = os.path.join(path_to_metadata, metadata_file_name)
