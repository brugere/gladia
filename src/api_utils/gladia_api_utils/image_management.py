import base64
import os
from io import BytesIO

import cv2
import numpy as np
from PIL import Image
from skimage.filters import gaussian

<<<<<<< HEAD
def Image_to_base64(image: Image) -> str:
=======

def Image_to_b64(image: Image) -> str:
>>>>>>> 1d099d60
    """
    Convert image to base64

    Args:
        iimagemg (Image): image to convert

    Returns:
        str: base64 string
    """
    buffered = BytesIO()
    image.save(buffered, format="PNG")
    img_str = base64.b64encode(buffered.getvalue())
    return "data:image/jpeg;base64," + img_str.decode()


def compress_jpg_image(image: Image, path_original: str, size=(1920, 1080)) -> str:
    """
    Convert a given file to JPG file

    Args:
        image (Image): image to convert
        path_original (str): path to original image
        size (tuple): size of the image to convert

    Returns:
        str: path to converted image
    """

    width, height = size

    name = os.path.basename(path_original).split(".")
    first_name = os.path.join(os.path.dirname(path_original), name[0] + ".jpg")

    if image.size[0] > width and image.size[1] > height:
        image.thumbnail(size, Image.ANTIALIAS)
        image.save(first_name, quality=85)
    elif image.size[0] > width:
        wpercent = width / float(image.size[0])
        height = int((float(image.size[1]) * float(wpercent)))
        image = image.resize((width, height), Image.ANTIALIAS)
        image.save(first_name, quality=85)
    elif image.size[1] > height:
        wpercent = height / float(image.size[1])
        width = int((float(image.size[0]) * float(wpercent)))
        image = image.resize((width, height), Image.ANTIALIAS)
        image.save(first_name, quality=85)
    else:
        image.save(first_name, quality=85)

    return first_name


def convert_to_jpg(path_original: str) -> str:
    """
    Convert a given file to JPG file

    Args:
        path_original (str): path to original image

    Returns:
        str: path to converted image
    """
    img = Image.open(path_original)

    if img.format == "JPEG" or img.format == "BMP":
        image = img.convert("RGB")

    elif img.format == "GIF":
        i = img.convert("RGBA")
        bg = Image.new("RGBA", i.size)
        image = Image.composite(i, bg, i)

    elif img.format == "PNG":
        try:
            image = Image.new("RGB", img.size, (255, 255, 255))
            image.paste(img, img)
        except ValueError:
            image = img.convert("RGB")

    compress_jpg_image(image, path_original)
    img.close()

    return path_original


def blur_image(
    image: Image,
    x0: int,
    x1: int,
    y0: int,
    y1: int,
    sigma: int = 1,
    multichannel: bool = True,
):
    """
    Square blur in image

    Args:
        image (Image): image to blur
        x0 (int): x0 coordinate (top left)
        x1 (int): x1 coordinate (bottom right)
        y0 (int): y0 coordinate (top left)
        y1 (int): y1 coordinate (bottom right)
        sigma (int): sigma value for gaussian blur (default: 1)
        multichannel (bool): if True, apply blur to all channels (default: True)

    Returns:
        Image: blurred image
    """

    y0, y1 = min(y0, y1), max(y0, y1)
    x0, x1 = min(x0, x1), max(x0, x1)
    im = image.copy()
    sub_im = im[y0:y1, x0:x1].copy()
    blur_sub_im = gaussian(sub_im, sigma=sigma, multichannel=multichannel)
    blur_sub_im = np.round(255 * blur_sub_im)
    im[y0:y1, x0:x1] = blur_sub_im

    return im


def draw_segment(base_image: Image, image_matrix_representation: np.array) -> Image:
    """
    Draw segment on image

    Args:
        baseImg (Image): image to draw segment on
        matImg (np.array): segment to draw

    Returns:
        Image: image with segment drawn
    """

    width, height = base_image.size
    dummy_image = np.zeros([height, width, 4], dtype=np.uint8)

    for x in range(width):
        for y in range(height):
            color = image_matrix_representation[y, x]
            (r, g, b) = base_image.getpixel((x, y))
            if color == 0:
                dummy_image[y, x, 3] = 0
            else:
                dummy_image[y, x] = [r, g, b, 255]

    img = Image.fromarray(dummy_image)

    return img<|MERGE_RESOLUTION|>--- conflicted
+++ resolved
@@ -7,12 +7,7 @@
 from PIL import Image
 from skimage.filters import gaussian
 
-<<<<<<< HEAD
 def Image_to_base64(image: Image) -> str:
-=======
-
-def Image_to_b64(image: Image) -> str:
->>>>>>> 1d099d60
     """
     Convert image to base64
 
