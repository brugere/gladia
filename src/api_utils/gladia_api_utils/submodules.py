import importlib
import json
import os
import re
import subprocess
import sys
import tempfile
import urllib.parse
from logging import getLogger
from pathlib import Path
from shlex import quote
from typing import Any, List, Optional
from urllib.request import urlopen

import forge
import starlette
import yaml
from fastapi import APIRouter, File, Form, HTTPException, Query, UploadFile, status
from fastapi.responses import JSONResponse
from pydantic import BaseModel, create_model

from .casting import cast_response
from .file_management import is_binary_file, is_valid_path, write_tmp_file
from .responses import AudioResponse, ImageResponse, VideoResponse

versions = list()
available_versions = list()
logger = getLogger(__name__)

PATTERN = re.compile(r'((\w:)|(\.))((/(?!/)(?!/)|\\{2})[^\n?"|></\\:*]+)+')
PATH_TO_GLADIA_SRC = os.getenv("PATH_TO_GLADIA_SRC", "/app")

models_folder_suffix = "models"

file_types = ["image", "audio", "video"]
text_types = ["text", "str", "string"]
number_types = ["number", "int", "integer"]
decimal_types = ["float", "decimal"]
boolean_types = ["bool", "boolean"]
singular_types = text_types + number_types + decimal_types + boolean_types


# take several dictionaries in input and return a merged one
def merge_dicts(*args: dict) -> dict:
    """
    Merge several dictionaries into a single one.

    Args:
        *args: dictionaries to merge

    Returns:
        dict: merged dictionaries
    """

    sum_items = list()

    for dictionary in args:
        sum_items += list(dictionary.items())

    return dict(sum_items)


def to_task_name(folder_name: str) -> str:
    """
    Convert a folder name to a task name.

    Args:
        folder_name (str): name of the folder

    Returns:
        str: name of the task
    """

    # remove the models suffix
    # remove 1 more character to remove the "-"
    return folder_name[: -(len(models_folder_suffix) + 1)]


def to_models_folder_name(model_name: str) -> str:
    """
    This function is used to find the folder containing all
    related models for a given task.
    We use the -{models_folder_suffix} in order to
    avoid fastapi to be confused with the routing layer
    defined by the task.py

    Args:
        model_name (str): name of the model

    Returns:
        str: name of the folder containing all related models

    """
    return f"{model_name}-{models_folder_suffix}"


def dict_model(name: str, dict_def: dict) -> BaseModel:
    """
    Create a model from a dictionary.

    Args:
        name (str): name of the model
        dict_def (dict): dictionary defining the model

    Returns:
        pydantic.BaseModel: model created from the dictionary
    """
    fields = {}

    for field_name, value in dict_def.items():
        if isinstance(value, tuple):
            fields[field_name] = value
        elif isinstance(value, dict):
            fields[field_name] = (dict_model(f"{name}_{field_name}", value), ...)
        else:
            raise ValueError(f"Field {field_name}:{value} has invalid syntax")

    return create_model(name, **fields)


def get_module_infos(root_path=None) -> list:
    """
    Get the list of available module infos

    Args:
        root_path (str): path to the root of the project

    Returns:
        list: list of available module infos
    """

    if root_path:
        caller_file = root_path
    else:
        caller_file = sys._getframe(1).f_globals["__file__"]

    pwd = str(Path(caller_file).absolute()).split("/")

    plugin = pwd[len(pwd) - 3 : len(pwd)]
    tags = ".".join(plugin)[:-3]
    task = plugin[-1][:-3]

    return task, plugin, tags


def get_model_versions(root_path: str = None) -> dict:
    """
    Get the list of available model versions.
    We use the -{models_folder_suffix} in order to
    avoid fastapi to be confused with the routing layer

    Args:
        root_path (str): path to the root of the project

    Returns:
        dict: dictionary of available model versions
    """

    # used for relative paths
    if root_path:
        rel_path = root_path
    else:
        namespace = sys._getframe(1).f_globals

        cwd = os.getcwd()

        rel_path = namespace["__file__"]
        rel_path = os.path.join(cwd, rel_path)

    sub_dir_to_crawl = f"{os.path.splitext(os.path.basename(rel_path))[0]}"
    sub_dir_to_crawl = to_models_folder_name(sub_dir_to_crawl)

    versions = dict()
    package_path = str(Path(rel_path).parent.joinpath(sub_dir_to_crawl))

    for fname in os.listdir(package_path):
        if os.path.isdir(os.path.join(package_path, fname)):
            if not Path(os.path.join(package_path, fname, "__init__.py")).exists():
                continue

            # Retieve metadata from metadata file and push it to versions,
            # the output of the get road
            model = fname
            endpoint = package_path.replace("apis", "").replace("-models", "")
            model_metadata = get_model_metadata(endpoint, model)
            versions[fname] = model_metadata

    return versions, package_path


<<<<<<< HEAD
def get_model_metadata(endpoint, model):
    splited_endpoint = endpoint.split("/")
    endpoint = f"/{splited_endpoint[1]}/{splited_endpoint[2]}/{splited_endpoint[3]}-models/"
    path = f"apis{endpoint}{model}"
=======
def get_task_dir_relpath_from_py_file(py_rel_path: str) -> str:
    """
    Get the task dir relative path from a python file.

    Args:
        py_rel_path (str): relative path to the python file

    Returns:
        str: relative path to the task dir
    """

    # Remove extension
    rel_path = py_rel_path.replace(".py", "")
    # get the last part corresponding to the task
    rel_path = rel_path.split("/")
    rel_path[-1] = to_models_folder_name(rel_path[-1])
    rel_path = "/".join(rel_path)

    return rel_path


def get_model_metadata(rel_path):
>>>>>>> f11e284a
    file_name = ".model_metadata.yaml"
    fallback_file_name = ".metadata_model_template.yaml"
    return get_metadata(path, file_name, fallback_file_name)


def get_task_metadata(endpoint):
    path = f"apis{endpoint}"
    file_name = ".task_metadata.yaml"
    fallback_file_name = ".metadata_task_template.yaml"
    return get_metadata(path, file_name, fallback_file_name)


def get_metadata(rel_path, file_name, fallback_file_name):
    file_path = os.path.join(rel_path, file_name)
    if not Path(file_path).exists():
        file_path = os.path.join("apis", fallback_file_name)
    with open(file_path, "r") as metadata_file:
        metadata = yaml.safe_load(metadata_file)
    return metadata


def exec_in_subprocess(
    env_name: str, module_path: str, model: str, output_tmp_result: str, **kwargs
):
    """
    Execute a model in a subprocess.
    The subprocess is executed in a separate thread.

    Args:
        env_name (str): name of the environment
        module_path (str): path to the module
        model (str): name of the model
        output_tmp_result (str): path to the temporary result file
        **kwargs: arguments to pass to the model

    Returns:
        threading.Thread: thread of the subprocess

    Raises:
        RuntimeError: if the subprocess fails
    """

    HERE = os.path.abspath(Path(__file__).parent)

    cmd = f"""micromamba run -n {env_name} --cwd {os.path.abspath(module_path)} python {os.path.join(HERE, 'run_process.py')} {os.path.abspath(module_path)} {model} {output_tmp_result} """

    cmd += f"{quote(urllib.parse.quote(json.dumps(kwargs)))}"

    try:
        proc = subprocess.Popen(
            cmd,
            stdout=subprocess.PIPE,
            stderr=subprocess.PIPE,
            stdin=subprocess.PIPE,
            shell=True,
            executable="/bin/bash",
        )

        std_outputs, error_message = proc.communicate()
        logger.debug(f"subprocess stdout: {std_outputs}")

        error_message = f"Subprocess encountered the following error : {error_message}\nCommand executed: {cmd}"

        # if the subprocess has failed (return code of shell != 0)
        # raise an exception and log to the console the error message
        if proc.returncode != 0:
            logger.error(error_message)
            raise RuntimeError(error_message)

    except subprocess.CalledProcessError as error:
        error_message = f"Could not run in subprocess command {cmd}: {error}"

        logger.error(error_message)

        raise RuntimeError(error_message)


def get_module_env_name(module_path: str) -> str:
    """
    Get the name of the environment from the module path.

    Args:
        module_path (str): path to the module

    Returns:
        str: name of the associated micromamba environment. None if no environment is found.
    """

    if os.path.isfile(os.path.join(module_path, "env.yaml")):
        path = os.path.join(module_path, "env.yaml").split("/")

        task = path[-3]
        model = path[-2]

        return f"{task}-{model}"

    elif os.path.isfile(os.path.join(module_path, "../", "env.yaml")):
        return os.path.split(os.path.split(os.path.split(module_path)[0])[0])[1]

    else:
        return None


def get_endpoint_parameter_type(parameter: dict) -> Any:
    """
    Get the type of the parameter for the endpoint and map them
    to a standard python type.

    Args:
        parameter (dict): parameter of the endpoint

    Returns:
        Any: type of the parameter for the endpoint

    Raises:
        TypeError: if the parameter type is not supported.
    """

    type_correspondence = {key: str for key in text_types}
    type_correspondence.update({key: int for key in number_types})
    type_correspondence.update({key: float for key in decimal_types})
    type_correspondence.update({key: bool for key in boolean_types})
    type_correspondence.update({key: Optional[UploadFile] for key in file_types})

    parameter_type = type_correspondence.get(parameter["type"], None)

    if parameter_type == None:
        raise TypeError(f"'{parameter['type']}' is an unknown type")

    return parameter_type


def create_description_for_the_endpoint_parameter(endpoint_param: dict) -> dict:
    """
    Create a description for the endpoint parameters.
    The description is a dictionary that will be used to automatically generate
    the swagger documentation.

    Args:
        endpoint_param (dict): parameter of the endpoint

    Returns:
        dict: dict representing the description of the endpoint's parameter
    """

    parameters_to_add = {}

    parameters_to_add[endpoint_param["name"]] = {
        "type": get_endpoint_parameter_type(endpoint_param),  # i.e UploadFile
        "data_type": endpoint_param["type"],  # i.e image
        "default": None
        if endpoint_param["type"] in file_types
        else endpoint_param.get("default", ...),
        "constructor": File if endpoint_param["type"] in file_types else Form,
        "example": endpoint_param["example"],
        "examples": endpoint_param["examples"]
        if endpoint_param.get("examples", None)
        else [],
        "description": "",  # TODO: retrieve from {task}.py
    }

    # TODO: add validator checking that file and file_url can both be empty
    if endpoint_param["type"] in file_types:
        parameters_to_add[f"{endpoint_param['name']}_url"] = {
            "type": Optional[str],
            "data_type": "url",
            "default": None,
            "constructor": Form,
            "example": endpoint_param["example"],
            "examples": endpoint_param["examples"]
            if endpoint_param.get("examples", None)
            else [],
            "description": "",  # TODO: copy description from above param
        }

    return parameters_to_add


def get_error_reponse(code: int, message: str) -> JSONResponse:
    """
    Create a JSONResponse error response

    Args:
        code (int): error code
        message (str): error message

    Returns:
        dict: error response
    """

    JSONResponse(status_code=code, content={"message": message})


def get_task_examples(endpoint, models):
    task_example = dict()
    task_examples = dict()
    for model in models:
        model_metadata = get_model_metadata(endpoint, model)
        model_example = model_metadata["gladia"].get("example", {})
        model_examples = model_metadata["gladia"].get("examples", {})
        task_example.update({model: model_example})
        task_examples.update({model: model_examples})
    return task_example, task_examples

class TaskRouter:
    """
    The TaskRouter class is used to route tasks to the appropriate model.
    """

    def __init__(
        self, router: APIRouter, input: List[dict], output, default_model: str
    ):
        """
        Initialize the TaskRouter class
        It will create a router and all the to the main FastAPI routeur.
        It will generate 2 routes:
            - A get route that will give the list of available models and their associated metadata + a task summary
            - A post route used to "apply" the model to the input (predict endpoint) where the model is a parameter of the query
            and all other parameters are inherant to input argument from the task.py file.

        Args:
            router (APIRouter): router of the API user FastAPI engine
            input (list): a list of the input parameters of the task. input parameters are represented as dictionaries with the following keys: name, type, placeholder, example, default (if applicable)
            output (dict): a dictionary describing the output standards of the Task with the following keys: name, type, example
            default_model (str): name of the default model to use
        """
        self.input = input
        self.output = output
        self.default_model = default_model

        namespace = sys._getframe(1).f_globals

        # concate the package name (i.e apis.text.text) with the model filename (i.e word-alignment.py) to obtain the relative path
        rel_path = os.path.join(
            namespace["__package__"].replace(".", "/"),
            namespace["__file__"].split("/")[-1],
        )

        self.task_name, self.plugin, self.tags = get_module_infos(root_path=rel_path)
        self.versions, self.root_package_path = get_model_versions(rel_path)
        self.endpoint = f"/{rel_path.split('/')[1]}/{rel_path.split('/')[2]}/{self.task_name}/"

        if not self.__check_if_model_exist(self.root_package_path, default_model):
            return

        # Define the get routes implemented by fastapi
        # The @router.get() content define the informations
        # displayed in /docs and /openapi.json for the get routes
        @router.get(
            "/",
            summary=f"Get list of models available for {self.task_name}",
            tags=[self.tags],
        )
        # This function send bask the get road content to the caller
        async def get_versions():
            task_metadata = get_task_metadata(self.endpoint)
            get_content = {"models": dict(sorted(self.versions.items()))}
            # dict(sorted( is used to order
            # the models in alphabetical order
            get_content = dict(sorted(merge_dicts(get_content, task_metadata).items()))

            return get_content

        response_classes = {
            "image": ImageResponse,
            "video": VideoResponse,
            "audio": AudioResponse,
        }

        response_class = response_classes.get(self.output["type"], JSONResponse)

        response_schema = (
            response_class.schema
            if response_class in response_classes.values()
            else {
                "type": "object",
                "prediction": self.output["type"],
                "prediction_raw": Any,
            }
        )

        models = list(self.versions.keys())
        task_example, task_examples = get_task_examples(self.endpoint, models)

        responses = {
            200: {
                "content": {response_class.media_type: {"schema": response_schema}},
                "example": task_example,
                "examples": task_examples
                }
        }

        endpoint_parameters_description = dict()
        for parameter in input:
            endpoint_parameters_description.update(
                create_description_for_the_endpoint_parameter(parameter)
            )

        form_parameters = []
        for key, value in endpoint_parameters_description.items():
            form_parameters.append(
                forge.arg(
                    key,
                    type=value["type"],
                    default=value["constructor"](
                        title=key,
                        default=value["default"],
                        description=value["description"],
                        example=value[
                            "example"
                        ],  # NOTE: FastAPI does not use this value
                        examples=value[
                            "examples"
                        ],  # NOTE: FastAPI does not use this value
                        data_type=value.get("data_type", ""),
                    ),
                )
            )

        query_for_model_name = forge.arg(
            "model",
            type=str,
            default=Query(self.default_model, enum=set(self.versions.keys())),
        )

        # Define the post routes implemented by fastapi
        # The @router.post() content define the informations
        # displayed in /docs and /openapi.json for the post routes
        @router.post(
            "/",
            summary=f"Apply model for the {self.task_name} task for a given models",
            tags=[self.tags],
            response_class=response_class,
            responses=responses,
        )
        @forge.sign(*[*form_parameters, query_for_model_name])
        async def apply(*args, **kwargs):

            # cast BaseModel pydantic models into python type
            parameters_in_body = {}

            for key, value in kwargs.items():
                if isinstance(value, BaseModel):
                    parameters_in_body.update(value.dict())
                else:
                    parameters_in_body[key] = value

            kwargs = parameters_in_body

            routeur = to_task_name(self.root_package_path)
            this_routeur = importlib.import_module(routeur.replace("/", "."))
            inputs = this_routeur.inputs

            model = kwargs["model"]
            # remove it from kwargs to avoid passing it to the predict function
            del kwargs["model"]

            module_path = f"{self.root_package_path}/{model}/"
            if not os.path.exists(module_path):
                raise HTTPException(
                    status_code=status.HTTP_400_BAD_REQUEST,
                    detail=f"Model {model} does not exist",
                )

            for input in inputs:
                input_name = input["name"]

                if input["type"] in file_types:
                    # if the input file is in kwargs:
                    if isinstance(
                        kwargs.get(input_name, None),
                        starlette.datastructures.UploadFile,
                    ):
                        # make all io to files
                        kwargs[input_name] = await kwargs[input_name].read()

                    # if an url key is in the kwargs and if a file is in it
                    elif kwargs.get(f"{input_name}_url", None):
                        url = kwargs[f"{input_name}_url"]

                        dummy_header = {
                            "User-Agent": "Mozilla/5.0 (X11; Linux x86_64) "
                        }

                        req = urllib.request.Request(url=url, headers=dummy_header)
                        kwargs[input_name] = urlopen(req).read()

                    # if not, file is missing
                    else:
                        error_message = f"One field among '{input_name}' and '{input_name}_url' is required."
                        return get_error_reponse(400, error_message)

                    # remove the url arg to avoid it to be passed in predict
                    if f"{input_name}_url" in kwargs:
                        del kwargs[f"{input_name}_url"]

                else:
                    if not kwargs.get(input_name, None):
                        error_message = f"Input '{input_name}' of '{input['type']}' type is missing."
                        return get_error_reponse(400, error_message)

            env_name = get_module_env_name(module_path)
            # if its a subprocess
            if env_name is not None:

                # convert io Bytes to files
                # input_files to clean
                input_files = list()
                for input in inputs:
                    if input["type"] in file_types:
                        tmp_file = write_tmp_file(kwargs[input["name"]])
                        kwargs[input["name"]] = tmp_file
                        input_files.append(tmp_file)

                    elif input["type"] in ["text"]:
                        kwargs[input["name"]] = quote(kwargs[input["name"]])

                output_tmp_result = tempfile.NamedTemporaryFile().name

                model = quote(model)
                output_tmp_result = quote(output_tmp_result)

                try:
                    exec_in_subprocess(
                        env_name=env_name,
                        module_path=module_path,
                        model=model,
                        output_tmp_result=output_tmp_result,
                        **kwargs,
                    )

                except Exception as e:
                    raise HTTPException(
                        status_code=status.HTTP_500_INTERNAL_SERVER_ERROR,
                        detail=f"The following error occurred: {str(e)}",
                    )

                if is_binary_file(output_tmp_result):
                    file = open(output_tmp_result, "rb")
                else:
                    file = open(output_tmp_result, "r")
                result = file.read()
                file.close()

                os.system(f"rm {output_tmp_result}")

                for input_file in input_files:
                    os.system(f"rm {input_file}")

            else:

                this_module = importlib.machinery.SourceFileLoader(
                    model, f"{self.root_package_path}/{model}/{model}.py"
                ).load_module()

                # This is where we launch the inference without custom env
                result = getattr(this_module, f"predict")(*args, **kwargs)

            try:
                return cast_response(result, self.output)
            except Exception as e:
                error_message = f"Couldn't cast response: {e}"

                logger.error(error_message)

                raise HTTPException(
                    status_code=status.HTTP_500_INTERNAL_SERVER_ERROR,
                    detail=error_message,
                )
            finally:

                if isinstance(result, str):
                    try:
                        if (
                            result != "/"
                            and is_valid_path(result)
                            and os.path.exists(result)
                        ):
                            os.system(f"rm {result}")
                    except:
                        pass

    def __check_if_model_exist(
        self, root_package_path: str, default_model: str
    ) -> bool:
        """
        Verify that the default model for the task is implemented.

        :param root_package_path: path to the package
        :param default_model: name of the default model for the task
        :return: True if it exists, False otherwise.
        """

        model_dir = os.path.join(root_package_path, default_model)
        model_file = os.path.join(
            root_package_path, default_model, f"{default_model}.py"
        )

        if not os.path.exists(root_package_path):
            logger.warn(
                f"task dir ({root_package_path}) does not exist, skipping {self.task_name}"
            )
            return False

        elif not os.path.exists(model_dir):
            logger.warn(f"model_dir ({model_dir}) does not exist, skipping {self.task_name}")
            return False

        elif not os.path.exists(model_file):
            logger.warn(
                f"model_file ({model_file}) does not exist, skipping {self.task_name}"
            )
            return False

        return True<|MERGE_RESOLUTION|>--- conflicted
+++ resolved
@@ -188,35 +188,10 @@
     return versions, package_path
 
 
-<<<<<<< HEAD
 def get_model_metadata(endpoint, model):
     splited_endpoint = endpoint.split("/")
     endpoint = f"/{splited_endpoint[1]}/{splited_endpoint[2]}/{splited_endpoint[3]}-models/"
     path = f"apis{endpoint}{model}"
-=======
-def get_task_dir_relpath_from_py_file(py_rel_path: str) -> str:
-    """
-    Get the task dir relative path from a python file.
-
-    Args:
-        py_rel_path (str): relative path to the python file
-
-    Returns:
-        str: relative path to the task dir
-    """
-
-    # Remove extension
-    rel_path = py_rel_path.replace(".py", "")
-    # get the last part corresponding to the task
-    rel_path = rel_path.split("/")
-    rel_path[-1] = to_models_folder_name(rel_path[-1])
-    rel_path = "/".join(rel_path)
-
-    return rel_path
-
-
-def get_model_metadata(rel_path):
->>>>>>> f11e284a
     file_name = ".model_metadata.yaml"
     fallback_file_name = ".metadata_model_template.yaml"
     return get_metadata(path, file_name, fallback_file_name)
