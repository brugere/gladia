--- conflicted
+++ resolved
@@ -14,13 +14,8 @@
     :return: JSON formatted str containing both the answer and the confidence score.
     """
 
-<<<<<<< HEAD
-    from happytransformer import HappyQuestionAnswering
-
     NB_RESULTS = 25
 
-=======
->>>>>>> bf54aa17
     happy_qa = HappyQuestionAnswering("ALBERT", "mfeb/albert-xxlarge-v2-squad2")
     result = happy_qa.answer_question(context, question, top_k=NB_RESULTS)
 
