import gc
from os import path
from pathlib import Path
from unittest import result

import torch
from deoldify import device, visualize
from deoldify.device_id import DeviceId
from gladia_api_utils.io import _open
from gladia_api_utils.model_management import download_models
from gladia_api_utils.system import get_random_available_gpu_id
from PIL import Image


def predict(image: bytes) -> Image:
    """
    Call the model to return the image colorized

    Args:
        image (bytes): Image to colorize

    Returns:
        Image: Colorized image
    """

    urls = {
        "deoldify-artistic": {
            "url": "https://huggingface.co/databuzzword/deoldify-artistic",
            "output_path": "models",
        }
    }

    models_path = download_models(urls)

    current_model_path = path.join(models_path["deoldify-artistic"]["output_path"])

    gpu_id = get_random_available_gpu_id()

    device_to_use = (
        getattr(DeviceId, f"GPU{gpu_id}") if gpu_id is not None else DeviceId.CPU
    )

    device.set(device=device_to_use)

    render_factor = 30

<<<<<<< HEAD
    image = _open(image).convert("RGB")
=======
    image = _open(image)
    width, height = image.size
>>>>>>> f90970f9

    image_colorizer = visualize.get_image_colorizer(
        root_folder=Path(current_model_path).parent,
        render_factor=render_factor,
        artistic=True,
    )

    result = image_colorizer.get_transformed_image(
        path=image, render_factor=render_factor
    )

    del image_colorizer
    gc.collect()
    torch.cuda.empty_cache()

    result.resize((width, height))

    return result<|MERGE_RESOLUTION|>--- conflicted
+++ resolved
@@ -44,12 +44,8 @@
 
     render_factor = 30
 
-<<<<<<< HEAD
     image = _open(image).convert("RGB")
-=======
-    image = _open(image)
     width, height = image.size
->>>>>>> f90970f9
 
     image_colorizer = visualize.get_image_colorizer(
         root_folder=Path(current_model_path).parent,
