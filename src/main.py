import importlib
import importlib.util
import json
import logging
import os
import pkgutil
import sys
from distutils.command.clean import clean
from logging import StreamHandler
from logging.handlers import RotatingFileHandler
<<<<<<< HEAD
from types import ModuleType
=======
from os.path import basename, normpath
from types import ModuleType
from typing import List
>>>>>>> 856038cd

import nltk
from fastapi import FastAPI
from fastapi.middleware.cors import CORSMiddleware
from fastapi.responses import ORJSONResponse
from fastapi_utils.timing import add_timing_middleware
from gladia_api_utils.submodules import to_task_name
from prometheus_fastapi_instrumentator import Instrumentator
from starlette.responses import RedirectResponse

apis_folder_name = "apis"

import apis


def __init_config() -> dict:
    """
    Load config file and return it as a dict.
    Default path is `config.json`, use API_CONFIG_FILE varenv to change it.

    Args:
        None

    Returns:
        dict: config dict
    """

    config_file = os.getenv("API_CONFIG_FILE", "config.json")

    if os.path.isfile(config_file):
        with open(config_file, "r") as f:
            return json.load(f)


def __init_logging(api_config: dict) -> logging.Logger:
    """
    Create a logging.Logger with it format set to config["logs"]["log_format"] f exist, else default.

    Args:
<<<<<<< HEAD
        api_config (dict): api config dict
=======
        api_config (dict): config dict
>>>>>>> 856038cd

    Returns:
        logging.Logger: logger
    """

    logging_level = {
        None: logging.NOTSET,
        "": logging.NOTSET,
        "none": logging.NOTSET,
        "debug": logging.DEBUG,
        "info": logging.INFO,
        "warning": logging.WARNING,
        "error": logging.ERROR,
        "critical": logging.CRITICAL,
    }.get(api_config["logs"]["log_level"], logging.INFO)

    logging.basicConfig(
        level=logging_level,
        format=api_config["logs"]["log_format"],
    )

    logger = logging.getLogger(__name__)

    rotating_file_handler = RotatingFileHandler(
        api_config["logs"]["log_path"],
        maxBytes=100_000,
        backupCount=10,
    )
    rotating_file_handler.setFormatter(
        logging.Formatter(api_config["logs"]["log_format"])
    )
    rotating_file_handler.setLevel(logging_level)

    stream_handler = StreamHandler()
    stream_handler.setFormatter(logging.Formatter(api_config["logs"]["log_format"]))
    stream_handler.setLevel(logging_level)

    logger.addHandler(rotating_file_handler)
    logger.addHandler(stream_handler)

    existing_loggers = [logging.getLogger()]
    existing_loggers += [
        logging.getLogger(name) for name in logging.root.manager.loggerDict
    ]

    set_logger_handlers = set(logger.handlers)

    for external_logger in existing_loggers:
        if "gladia_api_utils" in external_logger.name:
            continue

        for handler in external_logger.handlers:
            handler.setLevel(logging_level)

        # Prevents having multiple times the same handler
        external_logger.handlers = list(
            set(external_logger.handlers).union(set(set_logger_handlers))
        )

    return logger


def __init_prometheus_instrumentator(instrumentator_config: dict) -> Instrumentator:
    """
    Initialize the prometheus_fastapi_instrumentator.Instrumentator using api config dict

    Args:
<<<<<<< HEAD
        instrumentator_config (dict): instrumentator config

    Returns:
        Instrumentator: initialized prometheus instrumentator
=======
        instrumentator_config (dict): config dict

    Returns:
        Instrumentator: Initialized Instrumentator
>>>>>>> 856038cd
    """

    return Instrumentator(
        should_group_status_codes=instrumentator_config["should_group_status_codes"],
        should_ignore_untemplated=instrumentator_config["should_ignore_untemplated"],
        should_group_untemplated=instrumentator_config["should_group_untemplated"],
        should_respect_env_var=instrumentator_config["should_respect_env_var"],
        env_var_name=instrumentator_config["env_var_name"],
        excluded_handlers=instrumentator_config["excluded_handlers"],
        should_round_latency_decimals=instrumentator_config[
            "should_round_latency_decimals"
        ],
        round_latency_decimals=instrumentator_config["round_latency_decimals"],
        should_instrument_requests_inprogress=instrumentator_config[
            "should_instrument_requests_inprogress"
        ],
        inprogress_name=instrumentator_config["inprogress_name"],
        inprogress_labels=instrumentator_config["inprogress_labels"],
    )


def __set_app_middlewares(api_app: FastAPI, api_config: dict) -> None:
    """
    Set up the api middlewares

    Args:
        api_app (FastAPI): FastAPI representing the API
<<<<<<< HEAD
        api_config (dict): config telling which middlewares to use
=======
        api_config (dict): config dict telling which middlewares to use
>>>>>>> 856038cd

    Returns:
        None
    """

    if api_config["logs"]["timing_activated"]:
        add_timing_middleware(api_app, record=logging.info, prefix="app")

    api_app.add_middleware(
        CORSMiddleware,
        allow_origins=api_config["CORS"]["allow_origins"],
        allow_credentials=api_config["CORS"]["allow_credentials"],
        allow_methods=api_config["CORS"]["allow_methods"],
        allow_headers=api_config["CORS"]["allow_headers"],
    )


<<<<<<< HEAD
def __clean_package_import(module_path: str) -> ModuleType:
    """
    import package based on path and create an alias for it if needed
    to avoid import errors when path contains hyphens

    Args:
        module_path (str): path to the package to import

    Returns:
        ModuleType: imported package
    """
    clean_key = module_path.replace("-", "_")
    module = importlib.import_module(module_path)
    # clean_key is used to avoid importlib.import_module to import the same module twice
    # if the module is imported twice, the second import will fail
    # this is a workaround to avoid this issue
    # see https://stackoverflow.com/questions/8350853/how-to-import-module-when-module-name-has-a-dash-or-hyphen-in-it
    if clean_key not in sys.modules:
        sys.modules[clean_key] = sys.modules[module_path]
    return module


def __add_router(module: str = "module", module_path: str = ".") -> None:
=======
def __add_router(module: ModuleType, module_path: str) -> None:
>>>>>>> 856038cd
    """
    Add the module router to the API app

    Args:
<<<<<<< HEAD
        module(str): module to get the router from (default: "module")
        module_path(str): module path to get the router from (default: ".")
=======
        module (ModuleType): module to add to the API app
        module_path (str): module path
>>>>>>> 856038cd

    Returns:
        None
    """

    # remove the "apis" part of the path
    module_input, module_output, module_task = module_path.replace(
        apis_folder_name, ""
    )[1:].split(".")

<<<<<<< HEAD
    module_task = to_task_name(module_task).upper()
    module_config = config["active_tasks"][module_input][module_output]

    active_task_list = list(map(lambda each: to_task_name(each).upper(), module_config))
=======
    module_task = module_task.upper()
    module_config = config["active_tasks"][module_input][module_output]

    active_task_list = list(map(lambda each: each.upper(), module_config))
>>>>>>> 856038cd

    if "NONE" not in active_task_list and (
        module_task in active_task_list or "*" in module_config
    ):
        # remove the "apis" part of the path
        module_prefix = module_path.replace(".", "/").replace(apis_folder_name, "")
        app.include_router(module.router, prefix=module_prefix)


<<<<<<< HEAD
def __module_is_an_input_type(split_module_path: list) -> bool:
    """
    Check if the parsed module_path is an input type (Image/Audio/Video/Text)
    (meaning length is 1)

    Args:
        split_module_path (list): splited module path
=======
def __module_is_an_input_type(split_module_path):
    """
    Check if the module is an input type

    Args:
        split_module_path (list): module path split by "."
>>>>>>> 856038cd

    Returns:
        bool: True if the module is an input type, False otherwise
    """
    return len(split_module_path) == 1


def __module_is_a_modality(split_module_path: list, module_config: dict) -> bool:
    """
<<<<<<< HEAD
    Check if the parsed module_path is a modality (meaning length is 2)
    and if the modality is active for associated tasks in the config

    Args:
        split_module_path (list): splited module path
        module_config (dict): module config
=======
    Check if the module is a modality could be an input or output type
    with values like image, text, etc.

    Args:
        split_module_path (list): module path split by "."
        module_config (dict): module config dict
>>>>>>> 856038cd

    Returns:
        bool: True if the module is a modality, False otherwise
    """
    return (
        len(split_module_path) == 2
        and "None".upper not in map(lambda each: each.upper(), module_config)
        or len(module_config) == 0
    )


<<<<<<< HEAD
def __module_is_a_task(split_module_path: list, module_config: dict) -> bool:
    """
    Check if the parsed module_path is a task (meaning length is 3)
    and if the task is active in the config

    Args:
        split_module_path (list): splited module path
        module_config (dict): module config
=======
def __module_is_a_task(split_module_path: List[str], module_config: dict) -> bool:
    """
    Check if the module is a task with values like classification, detection, etc.

    Args:
        split_module_path (list): module path split by "."
        module_config (dict): module config dict
>>>>>>> 856038cd

    Returns:
        bool: True if the module is a task, False otherwise
    """
<<<<<<< HEAD
    return (
        len(split_module_path) == 2
        and "None".upper not in map(lambda each: each.upper(), module_config)
        or len(module_config) == 0
    )


def __module_is_a_model(split_module_path: list) -> bool:
    """
    Check if the parsed module_path is a model (meaning length is 4)

    Args:
        split_module_path (list): splited module path
=======
    return len(split_module_path) == 3 and (
        split_module_path[2].rstrip("s")
        in map(lambda each: each.rstrip("s"), module_config)
        or "*" in module_config
    )


def __module_is_a_model(split_module_path: List[str]) -> bool:
    """
    Check if the module is a model with values like inception, resnet, etc.

    Args:
        split_module_path (list): module path split by "."
>>>>>>> 856038cd

    Returns:
        bool: True if the module is a model, False otherwise
    """
    return len(split_module_path) == 4


def __module_is_subprocess(module_path: str) -> bool:
    """
<<<<<<< HEAD
    Check if the parsed module_path is a subprocess (meaning it contains a "env.yaml" file)
=======
    Check if the module is a subprocess looking for env.yaml file within
    the module path
>>>>>>> 856038cd

    Args:
        module_path (str): module path

    Returns:
        bool: True if the module is a subprocess, False otherwise
    """
    # check if a env.yaml file exist in the module path
    # if so it is a subprocess : return True
    return os.path.exists(os.path.join(module_path, "env.yaml"))


<<<<<<< HEAD
def import_submodules(package: str = "module", recursive: bool = True) -> None:
=======
def import_submodules(package: ModuleType, recursive: bool = True) -> None:
>>>>>>> 856038cd
    """
    Import every task presents in the API by loading each submodule (recursively by default)

    Args:
<<<<<<< HEAD
        package (str): root package to import every submodule from in dot notation (default: "module")
        recursive (bool): if True, import submodules recursively (default: True)
=======
        package (module): root package to import every submodule from (usually: apis)
        recursive (bool): if True, import every submodule recursively (default True)
>>>>>>> 856038cd

    Returns:
        None
    """

    if isinstance(package, str):
        package = __clean_package_import(package)

    for _, name, is_pkg in pkgutil.walk_packages(package.__path__):

        module_path = f"{package.__name__}.{name}"

        # get back the module file path from name
        # replacing the . with /
        # also make the path absolute
        module_file_path = os.path.abspath(module_path.replace(".", "/"))

        if not __module_is_subprocess(module_file_path):
            module = __clean_package_import(module_path)

        module_relative_path = module_path.replace("apis", "")[1:]

        if "module" in vars() and "router" in dir(module):
            __add_router(module, module_path)

        if not recursive or not is_pkg:
            continue

        module_split = module_relative_path.split(".")
        module_config = (
            config["active_tasks"][module_split[0]][module_split[1]]
            if len(module_split) > 1
            else []
        )

        if (
            __module_is_an_input_type
            or __module_is_a_modality(module_split, module_config)
            or __module_is_a_task(module_split, module_config)
            or __module_is_a_model(module_split)
        ) and (not __module_is_subprocess(module_file_path)):
            import_submodules(module_path)

        else:
            logger.debug(f"skipping {module_relative_path}")


nltk.download("punkt")

os.environ["TRITON_MODELS_PATH"] = os.getenv(
    "TRITON_MODELS_PATH", default="/tmp/gladia/triton"
)

config = __init_config()
logger = __init_logging(config)

app = FastAPI(default_response_class=ORJSONResponse)


@app.get("/", include_in_schema=False)
async def docs_redirect():
    return RedirectResponse(url="/docs")


__set_app_middlewares(app, config)

if config["prometheus"]["active"]:
    instrumentator = __init_prometheus_instrumentator(
        config["prometheus"]["instrumentator"]
    )

import_submodules(apis)<|MERGE_RESOLUTION|>--- conflicted
+++ resolved
@@ -8,13 +8,9 @@
 from distutils.command.clean import clean
 from logging import StreamHandler
 from logging.handlers import RotatingFileHandler
-<<<<<<< HEAD
-from types import ModuleType
-=======
 from os.path import basename, normpath
 from types import ModuleType
 from typing import List
->>>>>>> 856038cd
 
 import nltk
 from fastapi import FastAPI
@@ -54,11 +50,7 @@
     Create a logging.Logger with it format set to config["logs"]["log_format"] f exist, else default.
 
     Args:
-<<<<<<< HEAD
-        api_config (dict): api config dict
-=======
         api_config (dict): config dict
->>>>>>> 856038cd
 
     Returns:
         logging.Logger: logger
@@ -126,17 +118,10 @@
     Initialize the prometheus_fastapi_instrumentator.Instrumentator using api config dict
 
     Args:
-<<<<<<< HEAD
-        instrumentator_config (dict): instrumentator config
-
-    Returns:
-        Instrumentator: initialized prometheus instrumentator
-=======
         instrumentator_config (dict): config dict
 
     Returns:
         Instrumentator: Initialized Instrumentator
->>>>>>> 856038cd
     """
 
     return Instrumentator(
@@ -164,11 +149,7 @@
 
     Args:
         api_app (FastAPI): FastAPI representing the API
-<<<<<<< HEAD
-        api_config (dict): config telling which middlewares to use
-=======
         api_config (dict): config dict telling which middlewares to use
->>>>>>> 856038cd
 
     Returns:
         None
@@ -186,44 +167,13 @@
     )
 
 
-<<<<<<< HEAD
-def __clean_package_import(module_path: str) -> ModuleType:
-    """
-    import package based on path and create an alias for it if needed
-    to avoid import errors when path contains hyphens
-
-    Args:
-        module_path (str): path to the package to import
-
-    Returns:
-        ModuleType: imported package
-    """
-    clean_key = module_path.replace("-", "_")
-    module = importlib.import_module(module_path)
-    # clean_key is used to avoid importlib.import_module to import the same module twice
-    # if the module is imported twice, the second import will fail
-    # this is a workaround to avoid this issue
-    # see https://stackoverflow.com/questions/8350853/how-to-import-module-when-module-name-has-a-dash-or-hyphen-in-it
-    if clean_key not in sys.modules:
-        sys.modules[clean_key] = sys.modules[module_path]
-    return module
-
-
-def __add_router(module: str = "module", module_path: str = ".") -> None:
-=======
 def __add_router(module: ModuleType, module_path: str) -> None:
->>>>>>> 856038cd
     """
     Add the module router to the API app
 
     Args:
-<<<<<<< HEAD
-        module(str): module to get the router from (default: "module")
-        module_path(str): module path to get the router from (default: ".")
-=======
         module (ModuleType): module to add to the API app
         module_path (str): module path
->>>>>>> 856038cd
 
     Returns:
         None
@@ -234,17 +184,10 @@
         apis_folder_name, ""
     )[1:].split(".")
 
-<<<<<<< HEAD
-    module_task = to_task_name(module_task).upper()
-    module_config = config["active_tasks"][module_input][module_output]
-
-    active_task_list = list(map(lambda each: to_task_name(each).upper(), module_config))
-=======
     module_task = module_task.upper()
     module_config = config["active_tasks"][module_input][module_output]
 
     active_task_list = list(map(lambda each: each.upper(), module_config))
->>>>>>> 856038cd
 
     if "NONE" not in active_task_list and (
         module_task in active_task_list or "*" in module_config
@@ -254,22 +197,12 @@
         app.include_router(module.router, prefix=module_prefix)
 
 
-<<<<<<< HEAD
-def __module_is_an_input_type(split_module_path: list) -> bool:
-    """
-    Check if the parsed module_path is an input type (Image/Audio/Video/Text)
-    (meaning length is 1)
-
-    Args:
-        split_module_path (list): splited module path
-=======
 def __module_is_an_input_type(split_module_path):
     """
     Check if the module is an input type
 
     Args:
         split_module_path (list): module path split by "."
->>>>>>> 856038cd
 
     Returns:
         bool: True if the module is an input type, False otherwise
@@ -279,21 +212,12 @@
 
 def __module_is_a_modality(split_module_path: list, module_config: dict) -> bool:
     """
-<<<<<<< HEAD
-    Check if the parsed module_path is a modality (meaning length is 2)
-    and if the modality is active for associated tasks in the config
-
-    Args:
-        split_module_path (list): splited module path
-        module_config (dict): module config
-=======
     Check if the module is a modality could be an input or output type
     with values like image, text, etc.
 
     Args:
         split_module_path (list): module path split by "."
         module_config (dict): module config dict
->>>>>>> 856038cd
 
     Returns:
         bool: True if the module is a modality, False otherwise
@@ -305,16 +229,6 @@
     )
 
 
-<<<<<<< HEAD
-def __module_is_a_task(split_module_path: list, module_config: dict) -> bool:
-    """
-    Check if the parsed module_path is a task (meaning length is 3)
-    and if the task is active in the config
-
-    Args:
-        split_module_path (list): splited module path
-        module_config (dict): module config
-=======
 def __module_is_a_task(split_module_path: List[str], module_config: dict) -> bool:
     """
     Check if the module is a task with values like classification, detection, etc.
@@ -322,26 +236,10 @@
     Args:
         split_module_path (list): module path split by "."
         module_config (dict): module config dict
->>>>>>> 856038cd
 
     Returns:
         bool: True if the module is a task, False otherwise
     """
-<<<<<<< HEAD
-    return (
-        len(split_module_path) == 2
-        and "None".upper not in map(lambda each: each.upper(), module_config)
-        or len(module_config) == 0
-    )
-
-
-def __module_is_a_model(split_module_path: list) -> bool:
-    """
-    Check if the parsed module_path is a model (meaning length is 4)
-
-    Args:
-        split_module_path (list): splited module path
-=======
     return len(split_module_path) == 3 and (
         split_module_path[2].rstrip("s")
         in map(lambda each: each.rstrip("s"), module_config)
@@ -355,7 +253,6 @@
 
     Args:
         split_module_path (list): module path split by "."
->>>>>>> 856038cd
 
     Returns:
         bool: True if the module is a model, False otherwise
@@ -365,12 +262,8 @@
 
 def __module_is_subprocess(module_path: str) -> bool:
     """
-<<<<<<< HEAD
-    Check if the parsed module_path is a subprocess (meaning it contains a "env.yaml" file)
-=======
     Check if the module is a subprocess looking for env.yaml file within
     the module path
->>>>>>> 856038cd
 
     Args:
         module_path (str): module path
@@ -383,22 +276,13 @@
     return os.path.exists(os.path.join(module_path, "env.yaml"))
 
 
-<<<<<<< HEAD
-def import_submodules(package: str = "module", recursive: bool = True) -> None:
-=======
 def import_submodules(package: ModuleType, recursive: bool = True) -> None:
->>>>>>> 856038cd
     """
     Import every task presents in the API by loading each submodule (recursively by default)
 
     Args:
-<<<<<<< HEAD
-        package (str): root package to import every submodule from in dot notation (default: "module")
-        recursive (bool): if True, import submodules recursively (default: True)
-=======
         package (module): root package to import every submodule from (usually: apis)
         recursive (bool): if True, import every submodule recursively (default True)
->>>>>>> 856038cd
 
     Returns:
         None
